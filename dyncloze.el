;;; dyncloze.el --- Language alternatives self-testing -*- lexical-binding:t -*-

;; Copyright (C) 2021 Andrew Hyatt

;; Author: Andrew Hyatt <ahyatt@gmail.com>
<<<<<<< HEAD
;; Homepage: https://github.com/ahyatt/emacs-dyncloze
;; Version: 0.1
=======
;; Homepage: https://github.com/ahyatt/dyncloze
;; Version: 0.2
>>>>>>> fe5baf6d
;; Package-Requires: ((emacs "25.1") (dash "2.18"))

;; This program is free software: you can redistribute it and/or modify
;; it under the terms of the GNU General Public License as published by
;; the Free Software Foundation, either version 3 of the License, or
;; (at your option) any later version.

;; This program is distributed in the hope that it will be useful,
;; but WITHOUT ANY WARRANTY; without even the implied warranty of
;; MERCHANTABILITY or FITNESS FOR A PARTICULAR PURPOSE.  See the
;; GNU General Public License for more details.

;; You should have received a copy of the GNU General Public License
;; along with this program.  If not, see <https://www.gnu.org/licenses/>.

;;; Commentary:
;; This package is primarily designed for language learning.
;; To use, run the command `dyncloze' with the alternatives you want to choose
;; from. The program will test you on each occurence (if any), and mark each
;; answer in green or red depending on whether you got it correct. To clear the
;; buffer of these marks, run `dyncloze-erase'.
;;
;; The `dyncloze' command can also be used as a function for other more advanced
;; forms of clozes, since it can take in more complicated regexes.

;;; Code:

(require 'cl-lib)
(require 'dash)
(require 'rx)
(require 'subr-x)

(defun dyncloze-label (target)
  "Return the appropriate label to display from TARGET."
  (if (consp target) (cdr target) target))

(defun dyncloze-regex (target)
  "Return the appropriate regex to display from TARGET."
  (if (consp target)
      (rx space (regexp (car target))  (or space line-end))
    (rx space (literal target) (or space line-end))))

(defun dyncloze-prompt (targets)
  "Create prompt for answer based on TARGETS."
  (concat (string-join
           (mapcar (lambda (i)
                     (format "[%d] %s" (+ i 1)
                             (dyncloze-label (nth i targets))))
                   (number-sequence 0 (- (length targets) 1)))
           " ") " [q] quit:"))

(defun dyncloze-get-answer (targets)
  "Read regex corresponding to answer chosen from TARGETS.
Returns the matching target string, or nil for quit."
  (let ((num 0)
        (quit nil))
    (while (and (not quit)
                (or (= num 0)
                    (> num (length targets))))
      (let ((response (read-key-sequence
                       (dyncloze-prompt targets))))
        (if (equal response "q")
            (setq quit t)
          (setq num (string-to-number
                 response)))))
    (unless quit (dyncloze-regex (nth (- num 1) targets)))))

(defun dyncloze-hide ()
  "Hides the word under point."
  (let* ((start (point))
         (end (save-excursion (forward-word) (point)))
         (o (make-overlay start end)))
    (overlay-put o 'dyncloze t)
    (overlay-put o 'invisible t)
    (overlay-put o 'display "[ ]")))

(defun dyncloze-mark (overlay correct)
  "If CORRECT, then mark the cloze OVERLAY as correctly answered.
If not, mark the cloze as incorrect. This is done by changing
colors.  ALso remove the cloze display."
  (overlay-put overlay 'dyncloze-correct correct)
  (overlay-put overlay 'dyncloze-answered t)
  (overlay-put overlay 'face
               `(background-color . ,(if correct "green" "red")))
  (overlay-put overlay 'display (buffer-substring (overlay-start overlay)
                                                  (overlay-end overlay))))

(defun dyncloze-overlays ()
  "Return all overlays in the current buffer."
  (-sort
   (lambda (a b) (< (overlay-start a) (overlay-start b)))
   (seq-filter (lambda (o) (overlay-get o 'dyncloze))
                    (overlays-in (point-min) (point-max)))))

(defun dyncloze-erase ()
  "Remove all cloze overlays in the buffer."
  (interactive)
  (dolist (o (dyncloze-overlays))
    (delete-overlay o)))

(defun dyncloze (targets)
  "Run a testing session with TARGETS on the current buffer.
Targets can be a list of strings or conses with regex and display
string in them. The targets do not all have to be the same type,
it can be a mix of strings and conses."
  (interactive "sTargets: ")
  (save-excursion
    (let ((orig-blink-mode (member 'blink-cursor-mode minor-mode-list))
          (blink-cursor-blinks -1))
      (blink-cursor-mode 1)
      (dyncloze-erase)
      (unwind-protect
          (cl-block nil
            (let ((targets (if (listp targets) targets
                             (split-string targets))))
              (dolist (target targets)
                (goto-char (point-min))
                (let ((regexp (dyncloze-regex target)))
                  (while (re-search-forward regexp (point-max) t)
                    (backward-word)
                    (dyncloze-hide)
                    (forward-word))))
              (goto-char (point-min))
              (dolist (o (dyncloze-overlays))
                (goto-char (overlay-start o))
                (let ((answer-regex (dyncloze-get-answer targets)))
                  (if answer-regex
                      (dyncloze-mark
                       o
                       (string-match answer-regex
                                     (downcase (buffer-substring (- (overlay-start o) 1)
                                                                 (+ (overlay-end o) 1)))))
                    (cl-return))
                  (redisplay)
                  (sleep-for 2)))))
        (let* ((overlays (dyncloze-overlays))
               (correct (-count (lambda (o) (overlay-get o 'dyncloze-correct)) overlays))
               (total (-count (lambda (o) (overlay-get o 'dyncloze-answered)) overlays)))
          (when (> total 0)
            (message "Score: %d / %d: %1.0f%%"
                     correct total
                     (* 100 (/ (float correct)
                               total))))
          (dolist (o (-filter (lambda (o) (not (overlay-get o 'dyncloze-answered))) overlays))
            (delete-overlay o)))
        (blink-cursor-mode (if orig-blink-mode 1 0))))))

(provide 'dyncloze)

;;; dyncloze.el ends here<|MERGE_RESOLUTION|>--- conflicted
+++ resolved
@@ -3,13 +3,8 @@
 ;; Copyright (C) 2021 Andrew Hyatt
 
 ;; Author: Andrew Hyatt <ahyatt@gmail.com>
-<<<<<<< HEAD
 ;; Homepage: https://github.com/ahyatt/emacs-dyncloze
-;; Version: 0.1
-=======
-;; Homepage: https://github.com/ahyatt/dyncloze
 ;; Version: 0.2
->>>>>>> fe5baf6d
 ;; Package-Requires: ((emacs "25.1") (dash "2.18"))
 
 ;; This program is free software: you can redistribute it and/or modify
